packages/subgraph/subgraph.yaml
packages/subgraph/generated
packages/subgraph/abis/*
packages/hardhat/*.txt
**/aws.json

# See https://help.github.com/articles/ignoring-files/ for more about ignoring files.
**/node_modules
packages/hardhat/artifacts*
packages/hardhat/deployments
packages/react-app/src/contracts/*
!packages/react-app/src/contracts/external_contracts.js
packages/hardhat/cache*

packages/**/data

packages/subgraph/config/config.json
tenderly.yaml

# dependencies
/node_modules
/.pnp
.pnp.js

# testing
coverage

# production
build

# misc
.DS_Store
.env*

# debug
npm-debug.log*
yarn-debug.log*
yarn-error.log*

.idea

<<<<<<< HEAD
# docker
/docker
=======
# Local Netlify folder
.netlify
>>>>>>> 13a61e95
<|MERGE_RESOLUTION|>--- conflicted
+++ resolved
@@ -39,10 +39,8 @@
 
 .idea
 
-<<<<<<< HEAD
-# docker
-/docker
-=======
 # Local Netlify folder
 .netlify
->>>>>>> 13a61e95
+
+# docker
+/docker