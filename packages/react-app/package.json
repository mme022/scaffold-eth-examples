{
  "name": "@scaffold-eth/react-app",
  "version": "1.0.0",
  "homepage": ".",
  "browserslist": {
    "production": [
      ">0.2%",
      "not dead",
      "not op_mini all"
    ],
    "development": [
      "last 1 chrome version",
      "last 1 firefox version",
      "last 1 safari version"
    ]
  },
  "dependencies": {
    "@ant-design/icons": "^4.2.2",
    "@apollo/client": "^3.3.21",
    "@apollo/react-hooks": "^4.0.0",
    "@portis/web3": "^4.0.5",
    "@ramp-network/ramp-instant-sdk": "^2.2.0",
    "@testing-library/jest-dom": "^5.11.4",
    "@testing-library/react": "^11.1.0",
    "@testing-library/user-event": "^12.1.8",
    "@uniswap/sdk": "^3.0.3",
    "@uniswap/v2-periphery": "^1.1.0-beta.0",
    "@walletconnect/web3-provider": "^1.5.2",
    "antd": "4.16.0",
    "apollo-boost": "^0.4.9",
    "apollo-client": "^2.6.10",
    "apollo-utilities": "^1.3.4",
    "arb-ts": "^0.0.18",
    "authereum": "^0.1.14",
    "axios": "^0.25.0",
    "bl": "^5.0.0",
    "bnc-notify": "^1.5.0",
    "circomlibjs": "^0.0.8",
    "dotenv": "^8.2.0",
    "eth-hooks": "2.3.16",
    "ethers": "^5.4.1",
    "fortmatic": "^2.2.1",
    "graphiql": "^1.4.7",
    "graphql": "^15.3.0",
    "ipfs-http-client": "^55.0.0",
    "isomorphic-fetch": "^3.0.0",
    "node-watch": "^0.7.1",
    "postcss": "^8.2.6",
    "qrcode.react": "^1.0.0",
    "react": "^17.0.2",
    "react-blockies": "^1.4.1",
    "react-css-theme-switcher": "^0.2.2",
    "react-dom": "^17.0.2",
    "react-json-view": "^1.21.3",
    "react-qr-reader": "^2.2.1",
    "react-router-dom": "^5.2.0",
    "react-scripts": "4.0.0",
<<<<<<< HEAD
    "snarkjs": "0.4.7",
=======
    "searchico": "^1.2.1",
>>>>>>> 90a48a08
    "walletlink": "^2.1.5",
    "web3modal": "^1.9.1"
  },
  "devDependencies": {
    "@apollo/client": "^3.3.21",
    "@testing-library/dom": "^6.12.2",
    "@types/react": "^16.9.19",
    "autoprefixer": "^10.2.4",
    "chalk": "^4.1.0",
    "eslint-config-prettier": "^8.3.0",
    "eslint-plugin-prettier": "^4.0.0",
    "gulp": "^4.0.2",
    "gulp-csso": "^4.0.1",
    "gulp-debug": "^4.0.0",
    "gulp-less": "^4.0.1",
    "gulp-postcss": "^9.0.0",
    "less-plugin-npm-import": "^2.1.0",
    "prettier": "^2.0.5",
    "s3-folder-upload": "^2.3.1",
    "surge": "^0.21.5"
  },
  "eslintConfig": {
    "extends": [
      "react-app",
      "plugin:prettier/recommended"
    ],
    "rules": {
      "prettier/prettier": "warn"
    }
  },
  "scripts": {
    "build": "react-scripts build",
    "eject": "react-scripts eject",
    "prestart": "node ./scripts/create_contracts.js",
    "start": "react-scripts start",
    "test": "react-scripts test",
    "lint": "eslint --config ./.eslintrc.js --ignore-path ./.eslintignore ./src/**/*",
    "ipfs": "node ./scripts/ipfs.js",
    "surge": "cp build/index.html build/200.html && surge ./build",
    "s3": "node ./scripts/s3.js",
    "ship": "yarn surge",
    "theme": "npx gulp less",
    "watch": "node ./scripts/watch.js",
    "prettier": "npx prettier --write . '!(node_module|build)/**/*'"
  }
}<|MERGE_RESOLUTION|>--- conflicted
+++ resolved
@@ -55,11 +55,8 @@
     "react-qr-reader": "^2.2.1",
     "react-router-dom": "^5.2.0",
     "react-scripts": "4.0.0",
-<<<<<<< HEAD
+    "searchico": "^1.2.1",
     "snarkjs": "0.4.7",
-=======
-    "searchico": "^1.2.1",
->>>>>>> 90a48a08
     "walletlink": "^2.1.5",
     "web3modal": "^1.9.1"
   },
