--- conflicted
+++ resolved
@@ -1,7 +1,4 @@
 export { default as useDebounce } from "./useDebounce";
 export { default as useLocalStorage } from "./useLocalStorage";
-<<<<<<< HEAD
-=======
 export { default as useStaticJsonRPC } from "./useStaticJsonRPC";
->>>>>>> 6d7441e1
 export * from "./useContractConfig";