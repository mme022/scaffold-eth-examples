--- conflicted
+++ resolved
@@ -12,16 +12,6 @@
 import React, { useCallback, useEffect, useState } from "react";
 import { Link, Route, Switch, useLocation } from "react-router-dom";
 import "./App.css";
-<<<<<<< HEAD
-import { Account, Contract, Faucet, GasGauge, Header, Ramp, ThemeSwitch, ZkpInterface } from "./components";
-import { INFURA_ID, NETWORK, NETWORKS, ALCHEMY_KEY } from "./constants";
-import externalContracts from "./contracts/external_contracts";
-// contracts
-import deployedContracts from "./contracts/hardhat_contracts.json";
-import { Transactor } from "./helpers";
-// import Hints from "./Hints";
-import { ExampleUI, Hints, Subgraph, ZkHashUI } from "./views";
-=======
 import {
   Account,
   Contract,
@@ -33,15 +23,15 @@
   NetworkDisplay,
   FaucetHint,
   NetworkSwitch,
+  ZkpInterface,
 } from "./components";
 import { NETWORKS, ALCHEMY_KEY } from "./constants";
 import externalContracts from "./contracts/external_contracts";
 // contracts
 import deployedContracts from "./contracts/hardhat_contracts.json";
 import { Transactor, Web3ModalSetup } from "./helpers";
-import { Home, ExampleUI, Hints, Subgraph } from "./views";
+import { Home, ExampleUI, Hints, Subgraph, ZkHashUI } from "./views";
 import { useStaticJsonRPC } from "./hooks";
->>>>>>> 6d7441e1
 
 const { ethers } = require("ethers");
 
@@ -301,7 +291,6 @@
                 and give you a form to interact with it locally
             */}
 
-<<<<<<< HEAD
             <ZkpInterface
               inputFields={
                 {
@@ -363,52 +352,6 @@
               chainId={1}
             />
             {/*
-=======
-          <Contract
-            name="YourContract"
-            price={price}
-            signer={userSigner}
-            provider={localProvider}
-            address={address}
-            blockExplorer={blockExplorer}
-            contractConfig={contractConfig}
-          />
-        </Route>
-        <Route path="/hints">
-          <Hints
-            address={address}
-            yourLocalBalance={yourLocalBalance}
-            mainnetProvider={mainnetProvider}
-            price={price}
-          />
-        </Route>
-        <Route path="/exampleui">
-          <ExampleUI
-            address={address}
-            userSigner={userSigner}
-            mainnetProvider={mainnetProvider}
-            localProvider={localProvider}
-            yourLocalBalance={yourLocalBalance}
-            price={price}
-            tx={tx}
-            writeContracts={writeContracts}
-            readContracts={readContracts}
-            purpose={purpose}
-          />
-        </Route>
-        <Route path="/mainnetdai">
-          <Contract
-            name="DAI"
-            customContract={mainnetContracts && mainnetContracts.contracts && mainnetContracts.contracts.DAI}
-            signer={userSigner}
-            provider={mainnetProvider}
-            address={address}
-            blockExplorer="https://etherscan.io/"
-            contractConfig={contractConfig}
-            chainId={1}
-          />
-          {/*
->>>>>>> 6d7441e1
             <Contract
               name="UNI"
               customContract={mainnetContracts && mainnetContracts.contracts && mainnetContracts.contracts.UNI}
