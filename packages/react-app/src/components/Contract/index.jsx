--- conflicted
+++ resolved
@@ -54,15 +54,9 @@
   price,
   blockExplorer,
   chainId,
-<<<<<<< HEAD
-  config,
-}) {
-  const contracts = useContractLoader(provider, config, chainId);
-=======
   contractConfig
 }) {
   const contracts = useContractLoader(provider, contractConfig, chainId);
->>>>>>> 7f39219d
   let contract;
   if (!customContract) {
     contract = contracts ? contracts[name] : "";
