--- conflicted
+++ resolved
@@ -6,10 +6,7 @@
 
 // changed value={address} to address={address}
 
-
 const { Text } = Typography;
-
-const blockExplorerLink = (address, blockExplorer) => blockExplorer || `https://etherscan.io/address/${address}`;
 
 /** 
   ~ What it does? ~
@@ -32,16 +29,10 @@
   - Provide blockExplorer={blockExplorer}, click on address and get the link
               (ex. by default "https://etherscan.io/" or for xdai "https://blockscout.com/poa/xdai/")
   - Provide fontSize={fontSize} to change the size of address text
-<<<<<<< HEAD
 **/
-=======
-*/
-
-const { Text } = Typography;
 
 const blockExplorerLink = (address, blockExplorer) => `${blockExplorer || "https://etherscan.io/"}address/${address}`;
 
->>>>>>> 86619c01
 export default function Address(props) {
   const { currentTheme } = useThemeSwitcher();
   const address = props.value || props.address;
