--- conflicted
+++ resolved
@@ -30,8 +30,8 @@
 
       console.log("network", network);
 
-      var options = null;
-      var notify = null;
+      let options = null;
+      let notify = null;
       if (navigator.onLine) {
         options = {
           dappId: BLOCKNATIVE_DAPPID, // GET YOUR OWN KEY AT https://account.blocknative.com
@@ -49,10 +49,7 @@
 
         notify = Notify(options);
       }
-<<<<<<< HEAD
-=======
 
->>>>>>> c681bfc8
 
       let etherscanNetwork = "";
       if (network.name && network.chainId > 1) {
