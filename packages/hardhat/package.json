--- conflicted
+++ resolved
@@ -16,10 +16,7 @@
     "@nomiclabs/hardhat-waffle": "^2.0.0",
     "@openzeppelin/contracts": "^4.4.2",
     "@tenderly/hardhat-tenderly": "^1.0.10",
-<<<<<<< HEAD
-=======
     "@nomiclabs/hardhat-etherscan": "^3.0.1",
->>>>>>> 02ab759d
     "chai": "^4.2.0",
     "chalk": "^4.1.0",
     "circomlib": "0.5.5",
@@ -51,12 +48,8 @@
     "send": "hardhat send",
     "generate": "hardhat generate",
     "account": "hardhat account",
-<<<<<<< HEAD
-    "verify": "hardhat etherscan-verify --api-key PSW8C433Q667DVEX5BCRMGNAH9FSGFZ7Q8",
+    "verify": "hardhat verify",
     "circom": "hardhat circom --verbose --deterministic",
     "circom:prod": "hardhat circom --verbose"
-=======
-    "verify": "hardhat verify"
->>>>>>> 02ab759d
   }
 }