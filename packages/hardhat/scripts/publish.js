const fs = require("fs");
const chalk = require("chalk");

const graphDir = "../subgraph";
const deploymentsDir = "./deployments";
<<<<<<< HEAD
const publishDir = "../react-app/src/contracts";
const circuitsDir = "./client";
const publishCircuitsDir = "../react-app/public/circuits";
=======
>>>>>>> 5b315df4

function publishContract(contractName, networkName) {
  try {
    let contract = fs
      .readFileSync(`${deploymentsDir}/${networkName}/${contractName}.json`)
      .toString();
    contract = JSON.parse(contract);
    const graphConfigPath = `${graphDir}/networks.json`;
    let graphConfig;
    try {
      if (fs.existsSync(graphConfigPath)) {
        graphConfig = fs.readFileSync(graphConfigPath).toString();
      } else {
        graphConfig = "{}";
      }
    } catch (e) {
      console.log(e);
    }

    graphConfig = JSON.parse(graphConfig);
    if (!(networkName in graphConfig)) {
      graphConfig[networkName] = {};
    }
    if (!(contractName in graphConfig[networkName])) {
      graphConfig[networkName][contractName] = {};
    }
    graphConfig[networkName][contractName].address = contract.address;

    fs.writeFileSync(graphConfigPath, JSON.stringify(graphConfig, null, 2));
    if (!fs.existsSync(`${graphDir}/abis`)) fs.mkdirSync(`${graphDir}/abis`);
    fs.writeFileSync(
      `${graphDir}/abis/${networkName}_${contractName}.json`,
      JSON.stringify(contract.abi, null, 2)
    );

    // Hardhat Deploy writes a file with all ABIs in react-app/src/contracts/contracts.json
    // If you need the bytecodes and/or you want one file per ABIs, un-comment the following block.
    // Write the contracts ABI, address and bytecodes in case the front-end needs them
    // fs.writeFileSync(
    //   `${publishDir}/${contractName}.address.js`,
    //   `module.exports = "${contract.address}";`
    // );
    // fs.writeFileSync(
    //   `${publishDir}/${contractName}.abi.js`,
    //   `module.exports = ${JSON.stringify(contract.abi, null, 2)};`
    // );
    // fs.writeFileSync(
    //   `${publishDir}/${contractName}.bytecode.js`,
    //   `module.exports = "${contract.bytecode}";`
    // );

    return true;
  } catch (e) {
    console.log(
      "Failed to publish " + chalk.red(contractName) + " to the subgraph."
    );
    console.log(e);
    return false;
  }
}

async function publishCircuits() {
  try {
    const circuitOutputs = fs.readdirSync(circuitsDir);
    if (!fs.existsSync(publishCircuitsDir)) {
      fs.mkdirSync(publishCircuitsDir);
    }
    circuitOutputs.forEach((fileName) => {
      fs.copyFileSync(
        `${circuitsDir}/${fileName}`,
        `${publishCircuitsDir}/${fileName}`
      );
    });
    console.log("✅  Published circuit files to react-app package.")
  } catch (e) {
    console.log(e);
    return false;
  }
}

async function main() {
  const directories = fs.readdirSync(deploymentsDir);
  directories.forEach(function (directory) {
    const files = fs.readdirSync(`${deploymentsDir}/${directory}`);
    files.forEach(function (file) {
      if (file.indexOf(".json") >= 0) {
        const contractName = file.replace(".json", "");
        publishContract(contractName, directory);
      }
    });
  });
  console.log("✅  Published contracts to the subgraph package.");

  if (fs.existsSync(circuitsDir)) {
    publishCircuits();
  }
}
main()
  .then(() => process.exit(0))
  .catch((error) => {
    console.error(error);
    process.exit(1);
  });<|MERGE_RESOLUTION|>--- conflicted
+++ resolved
@@ -3,12 +3,9 @@
 
 const graphDir = "../subgraph";
 const deploymentsDir = "./deployments";
-<<<<<<< HEAD
-const publishDir = "../react-app/src/contracts";
+
 const circuitsDir = "./client";
 const publishCircuitsDir = "../react-app/public/circuits";
-=======
->>>>>>> 5b315df4
 
 function publishContract(contractName, networkName) {
   try {
